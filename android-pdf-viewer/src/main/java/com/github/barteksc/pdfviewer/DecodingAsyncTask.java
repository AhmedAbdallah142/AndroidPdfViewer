/**
 * Copyright 2016 Bartosz Schiller
 * <p/>
 * Licensed under the Apache License, Version 2.0 (the "License");
 * you may not use this file except in compliance with the License.
 * You may obtain a copy of the License at
 * <p/>
 * http://www.apache.org/licenses/LICENSE-2.0
 * <p/>
 * Unless required by applicable law or agreed to in writing, software
 * distributed under the License is distributed on an "AS IS" BASIS,
 * WITHOUT WARRANTIES OR CONDITIONS OF ANY KIND, either express or implied.
 * See the License for the specific language governing permissions and
 * limitations under the License.
 */
package com.github.barteksc.pdfviewer;

import android.os.AsyncTask;

import com.github.barteksc.pdfviewer.source.DocumentSource;
import com.shockwave.pdfium.PdfDocument;
import com.shockwave.pdfium.PdfiumCore;
import com.shockwave.pdfium.util.Size;

import java.lang.ref.WeakReference;

class DecodingAsyncTask extends AsyncTask<Void, Void, Throwable> {

    private boolean cancelled;

    private WeakReference<PDFView> pdfViewReference;

    private PdfiumCore pdfiumCore;
    private String password;
    private DocumentSource docSource;
    private int[] userPages;
    private PdfFile pdfFile;

    DecodingAsyncTask(DocumentSource docSource, String password, int[] userPages, PDFView pdfView, PdfiumCore pdfiumCore) {
        this.docSource = docSource;
        this.userPages = userPages;
        this.cancelled = false;
        this.pdfViewReference = new WeakReference<>(pdfView);
        this.password = password;
        this.pdfiumCore = pdfiumCore;
    }

    @Override
    protected Throwable doInBackground(Void... params) {
        try {
<<<<<<< HEAD
            PDFView pdfView = pdfViewReference.get();
            if (pdfView != null) {
                PdfDocument pdfDocument = docSource.createDocument(pdfView.getContext(), pdfiumCore, password);
                pdfFile = new PdfFile(pdfiumCore, pdfDocument, pdfView.getPageFitPolicy(), getViewSize(pdfView),
                        userPages, pdfView.isSwipeVertical(), pdfView.getSpacingPx(), pdfView.doAutoSpacing());
                return null;
            } else {
                return new NullPointerException("pdfView == null");
            }

=======
            PdfDocument pdfDocument = docSource.createDocument(pdfView.getContext(), pdfiumCore, password);
            pdfFile = new PdfFile(pdfiumCore, pdfDocument, pdfView.getPageFitPolicy(), getViewSize(),
                    userPages, pdfView.isSwipeVertical(), pdfView.getSpacingPx(), pdfView.isAutoSpacingEnabled(),
                    pdfView.isFitEachPage());
            return null;
>>>>>>> a736804f
        } catch (Throwable t) {
            return t;
        }
    }

    private Size getViewSize(PDFView pdfView) {
        return new Size(pdfView.getWidth(), pdfView.getHeight());
    }

    @Override
    protected void onPostExecute(Throwable t) {
        PDFView pdfView = pdfViewReference.get();
        if (pdfView != null) {
            if (t != null) {
                pdfView.loadError(t);
                return;
            }
            if (!cancelled) {
                pdfView.loadComplete(pdfFile);
            }
        }
    }

    @Override
    protected void onCancelled() {
        cancelled = true;
    }
}
<|MERGE_RESOLUTION|>--- conflicted
+++ resolved
@@ -48,24 +48,17 @@
     @Override
     protected Throwable doInBackground(Void... params) {
         try {
-<<<<<<< HEAD
             PDFView pdfView = pdfViewReference.get();
             if (pdfView != null) {
                 PdfDocument pdfDocument = docSource.createDocument(pdfView.getContext(), pdfiumCore, password);
                 pdfFile = new PdfFile(pdfiumCore, pdfDocument, pdfView.getPageFitPolicy(), getViewSize(pdfView),
-                        userPages, pdfView.isSwipeVertical(), pdfView.getSpacingPx(), pdfView.doAutoSpacing());
+                        userPages, pdfView.isSwipeVertical(), pdfView.getSpacingPx(), pdfView.isAutoSpacingEnabled(),
+                        pdfView.isFitEachPage());
                 return null;
             } else {
                 return new NullPointerException("pdfView == null");
             }
 
-=======
-            PdfDocument pdfDocument = docSource.createDocument(pdfView.getContext(), pdfiumCore, password);
-            pdfFile = new PdfFile(pdfiumCore, pdfDocument, pdfView.getPageFitPolicy(), getViewSize(),
-                    userPages, pdfView.isSwipeVertical(), pdfView.getSpacingPx(), pdfView.isAutoSpacingEnabled(),
-                    pdfView.isFitEachPage());
-            return null;
->>>>>>> a736804f
         } catch (Throwable t) {
             return t;
         }
@@ -93,4 +86,4 @@
     protected void onCancelled() {
         cancelled = true;
     }
-}
+}